#!/usr/bin/env php
<?php

/**
 * Implements the worker portions of the pecl/gearman library
 *
 * @author      Brian Moon <brian@moonspot.net>
 * @copyright   1997-Present Brian Moon
 * @package     GearmanManager
 *
 */

declare(ticks = 1);

require dirname(__FILE__)."/GearmanManager.php";

/**
 * Implements the worker portions of the pecl/gearman library
 */
class GearmanPeclManager extends GearmanManager {

    /**
     * Starts a worker for the PECL library
     *
     * @param   array   $worker_list    List of worker functions to add
     * @return  void
     *
     */
    protected function start_lib_worker($worker_list) {

        $thisWorker = new GearmanWorker();

        $thisWorker->addOptions(GEARMAN_WORKER_NON_BLOCKING);

        $thisWorker->setTimeout(5000);

        foreach($this->servers as $s){
            $this->log("Adding server $s", GearmanManager::LOG_LEVEL_WORKER_INFO);
            $thisWorker->addServers($s);
        }

        foreach($worker_list as $w){
            $this->log("Adding job $w", GearmanManager::LOG_LEVEL_WORKER_INFO);
            $thisWorker->addFunction($w, array($this, "do_job"), $this);
        }

        $start = time();

        while(!$this->stop_work){

            if(@$thisWorker->work() ||
               $thisWorker->returnCode() == GEARMAN_IO_WAIT ||
               $thisWorker->returnCode() == GEARMAN_NO_JOBS) {

                if ($thisWorker->returnCode() == GEARMAN_SUCCESS) continue;

                if (!@$thisWorker->wait()){
                    if ($thisWorker->returnCode() == GEARMAN_NO_ACTIVE_FDS){
                        sleep(5);
                    }
                }

            }

            /**
             * Check the running time of the current child. If it has
             * been too long, stop working.
             */
            if($this->max_run_time > 0 && time() - $start > $this->max_run_time) {
                $this->log("Been running too long, exiting", GearmanManager::LOG_LEVEL_WORKER_INFO);
                $this->stop_work = true;
            }

        }

        $thisWorker->unregisterAll();


    }

    /**
     * Wrapper function handler for all registered functions
     * This allows us to do some nice logging when jobs are started/finished
     */
    public function do_job($job) {

        static $objects;

        if($objects===null) $objects = array();

        $w = $job->workload();

        $h = $job->handle();

        $job_name = $job->functionName();

<<<<<<< HEAD
        if($this->prefix){
            $func = $this->prefix.$job_name;
        } else {
            $func = $job_name;
        }
=======
        if(empty($objects[$f]) && !function_exists($f) && !class_exists($f, false)){
>>>>>>> f2eaa951

        if(empty($objects[$job_name]) && !function_exists($func) && !class_exists($func)){

            if(!isset($this->functions[$job_name])){
                $this->log("Function $func is not a registered job name");
                return;
            }

            @include $this->functions[$job_name]["path"];

            if(class_exists($func) && method_exists($func, "run")){

                $this->log("Creating a $func object", GearmanManager::LOG_LEVEL_WORKER_INFO);
                $objects[$job_name] = new $func();

            } elseif(!function_exists($func)) {

                $this->log("Function $func not found");
                return;
            }

        }

        $this->log("($h) Starting Job: $job_name", GearmanManager::LOG_LEVEL_WORKER_INFO);

        $this->log("($h) Workload: $w", GearmanManager::LOG_LEVEL_DEBUG);

        $log = array();

        /**
         * Run the real function here
         */
        if(isset($objects[$job_name])){
            $result = $objects[$job_name]->run($job, $log);
        } else {
            $result = $func($job, $log);
        }

        if(!empty($log)){
            foreach($log as $l){

                if(!is_scalar($l)){
                    $l = explode("\n", trim(print_r($l, true)));
                } elseif(strlen($l) > 256){
                    $l = substr($l, 0, 256)."...(truncated)";
                }

                if(is_array($l)){
                    foreach($l as $ln){
                        $this->log("($h) $ln", GearmanManager::LOG_LEVEL_WORKER_INFO);
                    }
                } else {
                    $this->log("($h) $l", GearmanManager::LOG_LEVEL_WORKER_INFO);
                }

            }
        }

        $result_log = $result;

        if(!is_scalar($result_log)){
            $result_log = explode("\n", trim(print_r($result_log, true)));
        } elseif(strlen($result_log) > 256){
            $result_log = substr($result_log, 0, 256)."...(truncated)";
        }

        if(is_array($result_log)){
            foreach($result_log as $ln){
                $this->log("($h) $ln", GearmanManager::LOG_LEVEL_DEBUG);
            }
        } else {
            $this->log("($h) $result_log", GearmanManager::LOG_LEVEL_DEBUG);
        }

        /**
         * Workaround for PECL bug #17114
         * http://pecl.php.net/bugs/bug.php?id=17114
         */
        $type = gettype($result);
        settype($result, $type);

        return $result;

    }

    /**
     * Validates the PECL compatible worker files/functions
     */
    protected function validate_lib_workers() {

        foreach($this->functions as $func => $props){
            @include $props["path"];
<<<<<<< HEAD
            $real_func = $this->prefix.$func;
            if(!function_exists($real_func) &&
               (!class_exists($real_func) || !method_exists($real_func, "run"))){
                $this->log("Function $real_func not found in ".$props["path"]);
                posix_kill($this->pid, SIGUSR2);
=======
            if(!function_exists($func) &&
               (!class_exists($func) || !method_exists($func, "run"))){
                $this->log("Function $func not found in ".$props["path"]);
                posix_kill($this->parent_pid, SIGUSR2);
>>>>>>> f2eaa951
                exit();
            }
        }

    }

}

$mgr = new GearmanPeclManager();

?>
<|MERGE_RESOLUTION|>--- conflicted
+++ resolved
@@ -94,15 +94,11 @@
 
         $job_name = $job->functionName();
 
-<<<<<<< HEAD
         if($this->prefix){
             $func = $this->prefix.$job_name;
         } else {
             $func = $job_name;
         }
-=======
-        if(empty($objects[$f]) && !function_exists($f) && !class_exists($f, false)){
->>>>>>> f2eaa951
 
         if(empty($objects[$job_name]) && !function_exists($func) && !class_exists($func)){
 
@@ -195,18 +191,11 @@
 
         foreach($this->functions as $func => $props){
             @include $props["path"];
-<<<<<<< HEAD
             $real_func = $this->prefix.$func;
             if(!function_exists($real_func) &&
                (!class_exists($real_func) || !method_exists($real_func, "run"))){
                 $this->log("Function $real_func not found in ".$props["path"]);
                 posix_kill($this->pid, SIGUSR2);
-=======
-            if(!function_exists($func) &&
-               (!class_exists($func) || !method_exists($func, "run"))){
-                $this->log("Function $func not found in ".$props["path"]);
-                posix_kill($this->parent_pid, SIGUSR2);
->>>>>>> f2eaa951
                 exit();
             }
         }
