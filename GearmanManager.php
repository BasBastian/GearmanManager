--- conflicted
+++ resolved
@@ -213,17 +213,11 @@
      */
     protected $prefix = "";
 
-    public function __construct($config = null)
-    {
-        $this->getopt($config);
-        $this->pid = getmypid();
-    }
-
     /**
      * Creates the manager and gets things going
      *
      */
-    public function run($config = null) {
+    public function __construct() {
 
         if(!function_exists("posix_kill")){
             $this->show_help("The function posix_kill was not found. Please ensure POSIX functions are installed");
@@ -233,14 +227,6 @@
             $this->show_help("The function pcntl_fork was not found. Please ensure Process Control functions are installed");
         }
 
-<<<<<<< HEAD
-        if ( ! empty($config)) {
-            /**
-             * Parse command line options. Loads the config file as well
-             */
-            $this->getopt($config);
-        }
-=======
         $this->pid = getmypid();
 
     }
@@ -257,7 +243,6 @@
          * Parse command line options. Loads the config file as well
          */
         $this->getopt($config);
->>>>>>> 73f59def
 
         /**
          * Register signal listeners
@@ -305,7 +290,6 @@
         /**
          * Main processing loop for the parent process
          */
-        $counter = 0;
         while(!$this->stop_work || count($this->children)) {
 
             $status = null;
@@ -329,21 +313,11 @@
                     $code = pcntl_wexitstatus($status);
                     $this->log("Child $exited exited with error code of $code (".implode(",", $worker).")", GearmanManager::LOG_LEVEL_PROC_INFO);
                     if(!$this->stop_work){
-                        $counter++;
-                        if ( empty($this->config['process_loops']) || $counter <= $this->config['process_loops']) {
-                            // We want to start another another in its place
-                            $this->start_worker($worker);
-                        }
-                        else {
-                            /**
-                             * @todo Don't want to do this because it kills all children; which I need to
-                             * figure out how to handle that better
-                             */
-                            $this->stop_work = true;
-                        }
+                        $this->start_worker($worker);
                     }
                 }
             }
+
 
             if($this->stop_work && time() - $this->stop_time > 60){
                 $this->log("Children have not exited, killing.", GearmanManager::LOG_LEVEL_PROC_INFO);
@@ -360,12 +334,6 @@
                         }
                     }
                 }
-            }
-
-
-            if ( ! empty($this->config['process_loops']) && $counter >= $this->config['process_loops']) {
-                $this->stop_work = true;
-                $this->log("Counter {$counter} is greater than or equal to process loop configuration of {$this->config['process_loops']}", GearmanManager::LOG_LEVEL_DEBUG);
             }
 
             /**
@@ -412,26 +380,7 @@
      */
     protected function getopt($config = array()) {
 
-        if (empty($config)) {
-            $opts = getopt("ac:dD:h:HIJl:L:o:p:P:u:v::w:r:x:Z");
-        }
-        else if (is_string($config)) {
-            if (!file_exists($config)){
-                $this->show_help("Config file $config not found.");
-            }
-
-            /**
-             * parse the config file
-             */
-            $this->parse_config($config);
-        }
-        else {
-            /**
-             * set the config to the passed in array
-             * @todo  we should probably do more checks to validate the values
-             */
-            $this->config = $config;
-        }
+        $opts = getopt("ac:dD:h:Hl:o:p:P:u:v::w:r:x:Z");
 
         if(isset($opts["H"])){
             $this->show_help();
@@ -461,19 +410,6 @@
             }
         }
 
-        $this->config['job_class_prefix'] = null;
-        if (isset($opt["J"])) {
-            $this->config['job_class_prefix'] = $opt['J'];
-        }
-
-        if (defined('NET_GEARMAN_JOB_CLASS_PREFIX')) {
-            $this->config['job_class_prefix'] = NET_GEARMAN_JOB_CLASS_PREFIX;
-        }
-
-        if ( isset($config['job_class_prefix']) ){
-            $this->config['job_class_prefix'] = $config['job_class_prefix'];
-        }
-
         /**
          * command line opts always override config file
          */
@@ -481,8 +417,8 @@
             $this->config['pid_file'] = $opts['P'];
         }
 
-        if(isset($opts['l'])){
-            $this->config['log_file'] = $opts['l'];
+        if(isset($opts["l"])){
+            $this->config['log_file'] = $opts["l"];
         }
 
         if (isset($opts['a'])) {
@@ -499,12 +435,6 @@
 
         if (isset($opts['r'])) {
             $this->config['max_runs_per_worker'] = (int)$opts['r'];
-            $this->config['ignore_idle_run_counts'] = false;
-        }
-
-        if (isset($opts['R'])) {
-            $this->config['max_runs_per_worker'] = (int)$opts['R'];
-            $this->config['ignore_idle_run_counts'] = true;
         }
 
         if (isset($opts['D'])) {
@@ -535,22 +465,10 @@
             $this->user = $this->config["user"];
         }
 
-        if (isset($opts['I'])) {
-            $this->config['ignore_idle_in_run_counts'] = true;
-        }
-
-        if (isset($opts['L'])) {
-            $this->config['process_loops'] = (int) $opts['L'];
-        }
-
         /**
          * If we want to daemonize, fork here and exit
          */
-<<<<<<< HEAD
-        if(isset($opts["d"]) || ! empty($config['daemon'])){
-=======
         if(isset($opts["d"]) || ! empty($this->config['daemon'])) {
->>>>>>> 73f59def
             $pid = pcntl_fork();
             if($pid>0){
                 $this->isparent = false;
@@ -605,10 +523,6 @@
             }
         }
 
-        if (isset($this->config['verbose'])) {
-            $this->verbose = $this->config['verbose'];
-        }
-
         if($this->user) {
             $user = posix_getpwnam($this->user);
             if (!$user || !isset($user['uid'])) {
@@ -813,13 +727,7 @@
                     }
 
                     $this->functions[$function]['path'] = $file;
-<<<<<<< HEAD
-                    if ($this->config['job_class_prefix']) {
-                        $this->functions[$function]['class_name'] = $this->config['job_class_prefix'] . $function;
-                    }
-=======
                     $this->functions[$function]['class_name'] = $this->prefix . $function;
->>>>>>> 73f59def
 
                     /**
                      * Note about priority. This exploits an undocumented feature
@@ -1296,11 +1204,8 @@
         echo "  -D NUMBER      Start NUMBER workers that do all jobs\n";
         echo "  -h HOST[:PORT] Connect to HOST and optional PORT\n";
         echo "  -H             Shows this help\n";
-        echo "  -I             Ignore idle (no_job) responses in 'Maximum job iterations per worker' setting\n";
-        echo "  -J PREFIX      Job class prefix [default is 'Net_Gearman_Job_'] (PEAR ONLY)\n";
         echo "  -l LOG_FILE    Log output to LOG_FILE or use keyword 'syslog' for syslog support\n";
-        echo "  -L NUMBER      Number of process loops to run\n";
-        echo "  -p PREFIX      Optional log line prefix for functions/classes of PECL workers. PEAR requires a constant be defined in code.\n";
+        echo "  -p PREFIX      Optional prefix for functions/classes of PECL workers. PEAR requires a constant be defined in code.\n";
         echo "  -P PID_FILE    File to write process ID out to\n";
         echo "  -u USERNAME    Run workers as USERNAME\n";
         echo "  -v             Increase verbosity level by one\n";
