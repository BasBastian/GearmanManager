#!/usr/bin/env php
<?php

/**
 * Implements the worker portions of the PEAR Net_Gearman library
 *
 * @author      Brian Moon <brian@moonspot.net>
 * @copyright   1997-Present Brian Moon
 * @package     GearmanManager
 *
 */

declare(ticks = 1);

/**
 * Uncomment and set to your prefix.
 */
//define("NET_GEARMAN_JOB_CLASS_PREFIX", "");

<<<<<<< HEAD
require dirname(__FILE__)."/GearmanManager.php";

/**
 * Implements the worker portions of the PEAR Net_Gearman library
 */
class GearmanPearManager extends GearmanManager {

    public static $LOG = array();

    private $start_time;

    /**
     * Starts a worker for the PEAR library
     *
     * @param   array   $worker_list    List of worker functions to add
     * @param   array   $timeouts       list of worker timeouts to pass to server
     * @return  void
     *
     */
    protected function start_lib_worker($worker_list, $timeouts = array()) {

        /**
         * Require PEAR Net_Gearman libs
         */
        define('NET_GEARMAN_JOB_PATH', $this->worker_dir);

        if(!class_exists("Net_Gearman_Job_Common")){
            require "Net/Gearman/Job/Common.php";
        }

        if(!class_exists("Net_Gearman_Job")){
            require "Net/Gearman/Job.php";
        }

        if(!class_exists("Net_Gearman_Worker")){
            require "Net/Gearman/Worker.php";
        }

        $worker = new Net_Gearman_Worker($this->servers);

        foreach($worker_list as $w){
            $timeout = (isset($timeouts[$w]) ? $timeouts[$w] : null);
            $message = "Adding job $w";
            if($timeout){
                $message.= "; timeout: $timeout";
            }
            $this->log($message, GearmanManager::LOG_LEVEL_WORKER_INFO);
            $worker->addAbility($w, $timeout);
        }

        $worker->attachCallback(array($this, 'job_start'), Net_Gearman_Worker::JOB_START);
        $worker->attachCallback(array($this, 'job_complete'), Net_Gearman_Worker::JOB_COMPLETE);
        $worker->attachCallback(array($this, 'job_fail'), Net_Gearman_Worker::JOB_FAIL);

        $this->start_time = time();
        $this->job_execution_count++;

        $worker->beginWork(array($this, "monitor"));

    }

    /**
     * Monitor call back for worker. Return false to stop worker
     *
     * @param   bool    $idle       If true the worker was idle
     * @param   int     $lastJob    The time the last job was run
     * @return  bool
     *
     */
    public function monitor($idle, $lastJob) {

        if($this->max_run_time > 0 && time() - $this->start_time > $this->max_run_time) {
            $this->log("Been running too long, exiting", GearmanManager::LOG_LEVEL_WORKER_INFO);
            $this->stop_work = true;
        }

        $time = time() - $lastJob;

        $this->log("Worker's last job $time seconds ago", GearmanManager::LOG_LEVEL_CRAZY);

        if(!empty($this->config["max_runs_per_worker"]) && $this->job_execution_count >= $this->config["max_runs_per_worker"]) {
            $this->log("Ran $this->job_execution_count jobs which is over the maximum({$this->config['max_runs_per_worker']}), exiting", GearmanManager::LOG_LEVEL_WORKER_INFO);
            $this->stop_work = true;
        }

        return $this->stop_work;
    }

    /**
     * Call back for when jobs are started
     */
    public function job_start($handle, $job, $args) {
        $this->log("($handle) Starting Job: $job", GearmanManager::LOG_LEVEL_WORKER_INFO);
        $this->log("($handle) Workload: ".json_encode($args), GearmanManager::LOG_LEVEL_DEBUG);
        self::$LOG = array();
    }


    /**
     * Call back for when jobs are completed
     */
    public function job_complete($handle, $job, $result) {

        $this->log("($handle) Completed Job: $job", GearmanManager::LOG_LEVEL_WORKER_INFO);

        $this->log_result($handle, $result);
    }

    /**
     * Call back for when jobs fail
     */
    public function job_fail($handle, $job, $result) {

        $message = "($handle) Failed Job: $job: ".$result->getMessage();

        $this->log($message, GearmanManager::LOG_LEVEL_WORKER_INFO);

        $this->log_result($handle, $result);
    }

    /**
     * Logs the result of complete/failed jobs
     *
     * @param   mixed   $result     Result returned from worker
     * @return  void
     *
     */
    private function log_result($handle, $result) {

        if(!empty(self::$LOG)){
            foreach(self::$LOG as $l){

                if(!is_scalar($l)){
                    $l = explode("\n", trim(print_r($l, true)));
                } elseif(strlen($l) > 256){
                    $l = substr($l, 0, 256)."...(truncated)";
                }

                if(is_array($l)){
                    $log_message = "";
                    foreach($l as $ln){
                        $log_message.= "($handle) $ln\n";
                    }
                    $this->log($log_message, GearmanManager::LOG_LEVEL_WORKER_INFO);
                } else {
                    $this->log("($handle) $l", GearmanManager::LOG_LEVEL_WORKER_INFO);
                }

            }
        }


        $result_log = $result;

        if(!is_scalar($result_log)){
            $result_log = explode("\n", trim(print_r($result_log, true)));
        } elseif(strlen($result_log) > 256){
            $result_log = substr($result_log, 0, 256)."...(truncated)";
        }

        if(is_array($result_log)){
            $log_message = "";
            foreach($result_log as $ln){
                $log_message.="($handle) $ln\n";
            }
            $this->log($log_message, GearmanManager::LOG_LEVEL_DEBUG);
        } else {
            $this->log("($handle) $result_log", GearmanManager::LOG_LEVEL_DEBUG);
        }
    }


    /**
     * Validates the PECL compatible worker files/functions
     */
    protected function validate_lib_workers() {

        /**
         * Yes, we include these twice because this function is called
         * by a different process than the other location where these
         * are included.
         */
        if(!class_exists("Net_Gearman_Job_Common")){
            require "Net/Gearman/Job/Common.php";
        }

        if(!class_exists("Net_Gearman_Job")){
            require "Net/Gearman/Job.php";
        }

        /**
         * Validate functions
         */
        foreach($this->functions as $name => $func){
            $class = NET_GEARMAN_JOB_CLASS_PREFIX.$name;
            if(!class_exists($class, false)) {
                include $func['path'];
            }
            if(!class_exists($class) && !method_exists($class, "run")) {
                $this->log("Class $class not found in {$func['path']} or run method not present");
                posix_kill($this->pid, SIGUSR2);
                exit();
            }
        }

    }

}
=======
require_once dirname(__FILE__) . DIRECTORY_SEPARATOR . 'GearmanPearManager.php';
>>>>>>> 78f249ae

$mgr = new GearmanPearManager();
$mgr->run();<|MERGE_RESOLUTION|>--- conflicted
+++ resolved
@@ -17,218 +17,7 @@
  */
 //define("NET_GEARMAN_JOB_CLASS_PREFIX", "");
 
-<<<<<<< HEAD
-require dirname(__FILE__)."/GearmanManager.php";
-
-/**
- * Implements the worker portions of the PEAR Net_Gearman library
- */
-class GearmanPearManager extends GearmanManager {
-
-    public static $LOG = array();
-
-    private $start_time;
-
-    /**
-     * Starts a worker for the PEAR library
-     *
-     * @param   array   $worker_list    List of worker functions to add
-     * @param   array   $timeouts       list of worker timeouts to pass to server
-     * @return  void
-     *
-     */
-    protected function start_lib_worker($worker_list, $timeouts = array()) {
-
-        /**
-         * Require PEAR Net_Gearman libs
-         */
-        define('NET_GEARMAN_JOB_PATH', $this->worker_dir);
-
-        if(!class_exists("Net_Gearman_Job_Common")){
-            require "Net/Gearman/Job/Common.php";
-        }
-
-        if(!class_exists("Net_Gearman_Job")){
-            require "Net/Gearman/Job.php";
-        }
-
-        if(!class_exists("Net_Gearman_Worker")){
-            require "Net/Gearman/Worker.php";
-        }
-
-        $worker = new Net_Gearman_Worker($this->servers);
-
-        foreach($worker_list as $w){
-            $timeout = (isset($timeouts[$w]) ? $timeouts[$w] : null);
-            $message = "Adding job $w";
-            if($timeout){
-                $message.= "; timeout: $timeout";
-            }
-            $this->log($message, GearmanManager::LOG_LEVEL_WORKER_INFO);
-            $worker->addAbility($w, $timeout);
-        }
-
-        $worker->attachCallback(array($this, 'job_start'), Net_Gearman_Worker::JOB_START);
-        $worker->attachCallback(array($this, 'job_complete'), Net_Gearman_Worker::JOB_COMPLETE);
-        $worker->attachCallback(array($this, 'job_fail'), Net_Gearman_Worker::JOB_FAIL);
-
-        $this->start_time = time();
-        $this->job_execution_count++;
-
-        $worker->beginWork(array($this, "monitor"));
-
-    }
-
-    /**
-     * Monitor call back for worker. Return false to stop worker
-     *
-     * @param   bool    $idle       If true the worker was idle
-     * @param   int     $lastJob    The time the last job was run
-     * @return  bool
-     *
-     */
-    public function monitor($idle, $lastJob) {
-
-        if($this->max_run_time > 0 && time() - $this->start_time > $this->max_run_time) {
-            $this->log("Been running too long, exiting", GearmanManager::LOG_LEVEL_WORKER_INFO);
-            $this->stop_work = true;
-        }
-
-        $time = time() - $lastJob;
-
-        $this->log("Worker's last job $time seconds ago", GearmanManager::LOG_LEVEL_CRAZY);
-
-        if(!empty($this->config["max_runs_per_worker"]) && $this->job_execution_count >= $this->config["max_runs_per_worker"]) {
-            $this->log("Ran $this->job_execution_count jobs which is over the maximum({$this->config['max_runs_per_worker']}), exiting", GearmanManager::LOG_LEVEL_WORKER_INFO);
-            $this->stop_work = true;
-        }
-
-        return $this->stop_work;
-    }
-
-    /**
-     * Call back for when jobs are started
-     */
-    public function job_start($handle, $job, $args) {
-        $this->log("($handle) Starting Job: $job", GearmanManager::LOG_LEVEL_WORKER_INFO);
-        $this->log("($handle) Workload: ".json_encode($args), GearmanManager::LOG_LEVEL_DEBUG);
-        self::$LOG = array();
-    }
-
-
-    /**
-     * Call back for when jobs are completed
-     */
-    public function job_complete($handle, $job, $result) {
-
-        $this->log("($handle) Completed Job: $job", GearmanManager::LOG_LEVEL_WORKER_INFO);
-
-        $this->log_result($handle, $result);
-    }
-
-    /**
-     * Call back for when jobs fail
-     */
-    public function job_fail($handle, $job, $result) {
-
-        $message = "($handle) Failed Job: $job: ".$result->getMessage();
-
-        $this->log($message, GearmanManager::LOG_LEVEL_WORKER_INFO);
-
-        $this->log_result($handle, $result);
-    }
-
-    /**
-     * Logs the result of complete/failed jobs
-     *
-     * @param   mixed   $result     Result returned from worker
-     * @return  void
-     *
-     */
-    private function log_result($handle, $result) {
-
-        if(!empty(self::$LOG)){
-            foreach(self::$LOG as $l){
-
-                if(!is_scalar($l)){
-                    $l = explode("\n", trim(print_r($l, true)));
-                } elseif(strlen($l) > 256){
-                    $l = substr($l, 0, 256)."...(truncated)";
-                }
-
-                if(is_array($l)){
-                    $log_message = "";
-                    foreach($l as $ln){
-                        $log_message.= "($handle) $ln\n";
-                    }
-                    $this->log($log_message, GearmanManager::LOG_LEVEL_WORKER_INFO);
-                } else {
-                    $this->log("($handle) $l", GearmanManager::LOG_LEVEL_WORKER_INFO);
-                }
-
-            }
-        }
-
-
-        $result_log = $result;
-
-        if(!is_scalar($result_log)){
-            $result_log = explode("\n", trim(print_r($result_log, true)));
-        } elseif(strlen($result_log) > 256){
-            $result_log = substr($result_log, 0, 256)."...(truncated)";
-        }
-
-        if(is_array($result_log)){
-            $log_message = "";
-            foreach($result_log as $ln){
-                $log_message.="($handle) $ln\n";
-            }
-            $this->log($log_message, GearmanManager::LOG_LEVEL_DEBUG);
-        } else {
-            $this->log("($handle) $result_log", GearmanManager::LOG_LEVEL_DEBUG);
-        }
-    }
-
-
-    /**
-     * Validates the PECL compatible worker files/functions
-     */
-    protected function validate_lib_workers() {
-
-        /**
-         * Yes, we include these twice because this function is called
-         * by a different process than the other location where these
-         * are included.
-         */
-        if(!class_exists("Net_Gearman_Job_Common")){
-            require "Net/Gearman/Job/Common.php";
-        }
-
-        if(!class_exists("Net_Gearman_Job")){
-            require "Net/Gearman/Job.php";
-        }
-
-        /**
-         * Validate functions
-         */
-        foreach($this->functions as $name => $func){
-            $class = NET_GEARMAN_JOB_CLASS_PREFIX.$name;
-            if(!class_exists($class, false)) {
-                include $func['path'];
-            }
-            if(!class_exists($class) && !method_exists($class, "run")) {
-                $this->log("Class $class not found in {$func['path']} or run method not present");
-                posix_kill($this->pid, SIGUSR2);
-                exit();
-            }
-        }
-
-    }
-
-}
-=======
 require_once dirname(__FILE__) . DIRECTORY_SEPARATOR . 'GearmanPearManager.php';
->>>>>>> 78f249ae
 
 $mgr = new GearmanPearManager();
 $mgr->run();